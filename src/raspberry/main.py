"""
SBRobot - Full Prototype Implementation
Self-balancing robot main control program
"""

import time
from machine import Pin, I2C

import asyncio
from controllers.motor_controller import MotorController
from bluethooth.BLEReceiver import BLEReceiver
from controllers.balance_controller import Driving
import parameters.parameters as params
import parameters.parameters_aux as p_aux

# Load constants
MOTOR_CONFIG = params.MOTOR_CONFIG
COMMANDS = params.COMMANDS

# Status LED
status_led = Pin("LED", Pin.OUT)


class SelfBalancingRobot:
    """Main robot control class."""

    def __init__(self):
        print("Initializing Self-Balancing Robot...")

        # Create motor controller first
        self.motor_controller = MotorController(MOTOR_CONFIG)

        # Use the Driving class from drive.py
        self.driver = Driving(self.motor_controller)

        # Wrapper for async callback
        def command_callback(cmd):
            asyncio.create_task(self.handle_command(cmd))

        self.ble = BLEReceiver()
        self.ble.set_command_callback(command_callback)

        # Robot state
        self.running = False
        self.speed = 0
        self.turn = 0

<<<<<<< HEAD
        print("Robot initialized successfully!")

=======
>>>>>>> 8c60d0f5
    async def ble_listener(self):
        """Listen for BLE commands and handle them."""
        while True:
            if self.ble.connected:
                await asyncio.sleep(0.1)  # Adjust the sleep time as needed

    async def start(self):
        """Start the balancing loop."""
        self.running = True
        await asyncio.gather(self.main_loop(), self.ble_listener())

    async def stop(self):
        """Stop the robot."""
        self.running = False
        self.driver.stop()

    async def reset(self):
        """Rest the Driving class."""
        self.stop()
        self.driver = Driving(self.motor_controller)

    def show_status(self):
        """Show current robot status."""
        status = {
            "running": self.running,
            "speed": self.speed,
            "turn": self.turn,
            "angle": round(
                self.driver.angle_data[-1] if self.driver.angle_data else 0, 2
            ),
            "balance_target": self.driver.balance_target,
            "max_safe_tilt": self.driver.max_safe_tilt,
        }

        status_text = "Robot Status:\n"
        for key, value in status.items():
            status_text += f"{key}: {value}\n"

        print(status_text)
        if self.ble.connected:
            # Use send_telemetry instead of send_message
            self.ble.send_telemetry(status_text)

    def _update_config(self, param, value):
        """Update robot configuration parameters."""
        param = param.upper()
        try:
            if param == "KP":
                p_aux.change_kp(value)
                self.driver.balance_kp = value
            elif param == "KI":
                p_aux.change_ki(value)
                self.driver.balance_ki = value
            elif param == "KD":
                p_aux.change_kd(value)
                self.driver.balance_kd = value
            elif param == "SAMPLE":
                p_aux.change_sample_time(value)
                self.driver.sample_time = value
            elif param == "MAXTILT":
                p_aux.change_max_safe_tilt(value)
                self.driver.max_safe_tilt = value
            else:
                print(f"Unknown parameter: {param}")
                return
            print(f"Updated {param} to {value}")
        except Exception as e:
            print(f"Error updating config: {e}")

    def send_telemetry(self):
        """Send robot telemetry data via BLE."""
        if not self.ble.connected:
            return

        # Get the latest sensor data
        angle = 0
        if len(self.driver.angle_data) > 0:
            angle = self.driver.angle_data[-1]

        # Create telemetry string (simpler than JSON)
        telemetry = (
            f"A:{angle:.2f},S:{self.speed},T:{self.turn},R:{1 if self.running else 0}"
        )
        if self.driver.left_power_data and self.driver.right_power_data:
            telemetry += f",L:{self.driver.left_power_data[-1]},R:{self.driver.right_power_data[-1]}"

        # Send telemetry
        self.ble.send_telemetry(telemetry)

    def find_balance_point(self):
        """Utility function to find the natural balance point of the robot.
        This helps determine the optimal balance_target value."""

        print("Finding balance point. Place the robot upright and keep it still...")

        samples = []
        duration = 5  # seconds
        start_time = time.time()

        # Collect angle data for several seconds
        while time.time() - start_time < duration:
            angle = self.driver.angle_data[-1] if self.driver.angle_data else 0
            samples.append(angle)
            time.sleep(0.05)
            status_led.toggle()  # Blink during measurement

        # Calculate average angle
        if samples:
            avg_angle = sum(samples) / len(samples)
            print(f"Balance point found at approximately {avg_angle:.2f} degrees")
            return avg_angle
        else:
            print("Error: No samples collected")
            return None

    async def handle_command(self, cmd):
        """Process BLE commands."""
        # Make sure cmd is a string
        if isinstance(cmd, bytes):
            cmd = cmd.decode("utf-8")

        print(f"Command received [CALLBACK]: {cmd}")

        # Strip whitespace and handle empty commands
        cmd = cmd.strip()
        if not cmd:
            print("Empty command received")
            return

        # Handle numeric commands (like "1" or "2")
        parts = cmd.split()
        cmd_num = parts[0]

        if cmd_num in COMMANDS:
            action = COMMANDS[cmd_num]["action"]
            print(f"Executing {action} command")

            if action == "START":
                print("Starting robot...")
                await self.start()
                return

            elif action == "STOP":
                print("Stopping robot...")
                await self.stop()
                return

            elif action == "DRIVE":
                if len(parts) >= 2:  # turn bias is optional
                    try:
                        self.speed = int(parts[1])
                        self.turn = (
                            int(parts[2]) if len(parts) > 2 else 0
                        )  # Make turn optional
                        print(f"Setting drive: speed={self.speed}, turn={self.turn}")

                        # Start the robot if it's not already running
                        if not self.running:
                            print("Auto-starting robot for drive command...")
                            self.start()
                        return
                    except ValueError:
                        print("Invalid speed or turn value")
                else:
                    print("Error: DRIVE command requires at least a speed parameter")
                    print("Usage: 3 <speed> [turn]")
                return

            elif action == "TURN":
                if len(parts) >= 3:
                    try:
                        angle = int(parts[1])
                        direction = int(parts[2])
                        print(f"Turning {angle} degrees in direction {direction}")
                        self.driver.turn(angle, direction)
                        return
                    except ValueError:
                        print("Invalid angle or direction value")
                else:
                    print("Error: TURN command requires angle and direction parameters")
                    print("Usage: 4 <angle> <direction>")
                return

            elif action == "CONFIG":
                if len(parts) >= 3:
                    param = parts[1].upper()
                    try:
                        value = float(parts[2])
                        self._update_config(param, value)
                        return
                    except ValueError:
                        print("Invalid configuration value")
                else:
                    print("Error: CONFIG command requires parameter and value")
                    print("Usage: 5 <parameter> <value>")
                return

            elif action == "CALIBRATE":
                print("Starting calibration...")
                # self.angle_sensor.calibrate()
                return

            elif action == "STATUS":
                print("Showing status...")
                self.show_status()
                return
            
            elif action == "RESET":
                self.reset()

            else:
                print(f"Action not implemented: {action}")
                return

        # If we get here, it's an unrecognized command
        print(f"Unknown command: {cmd}")

    async def main_loop(self):
        """Main control loop."""
        last_telemetry_time = 0
        self.speed = 0
        self.turn = 0
        self.running = True

        print(
            f"Entering main loop with speed={self.speed}, turn={self.turn}, running={self.running}"
        )

        try:
            while self.running:
                # Update driving with current speed and turn
                print(f"Calling driver.forward({self.speed}, {self.turn})")
                angle, left, right, speed, acceleration = self.driver.forward(
                    target_speed=self.speed, turn_bias=self.turn
                )
                print(
                    f"forward() result: angle={angle:.2f}, left={left}, right={right}"
                )

                # Safety check
                if abs(angle) > self.driver.max_safe_tilt:
                    print(f"Tilt too high ({angle:.2f}°). Stopping.")
                    self.running = False
                    self.driver.stop()
                    break

                # Send telemetry at 10Hz
                current_time = time.time()
                if current_time - last_telemetry_time >= 0.1:
                    self.send_telemetry()
                    last_telemetry_time = current_time
                    status_led.toggle()  # Blink to show activity

                await asyncio.sleep(self.driver.sample_time)

        except Exception as e:
            print(f"Error in main loop: {e}")
        finally:
            print("Exiting main loop, stopping motors")
            self.driver.stop()
            print("Robot stopped")


async def main():
    """Program entry point."""
    robot = SelfBalancingRobot()

    # Start the BLE listener immediately
    ble_task = asyncio.create_task(robot.ble_listener())

    # Run telemetry task in the background
    last_time = time.time()
    try:
        while True:
            if time.time() - last_time >= 1:
                robot.send_telemetry()
                last_time = time.time()

            # Process any pending BLE commands
            await asyncio.sleep(0.1)  # Prevent CPU overload

    except KeyboardInterrupt:
        print("\nProgram terminated")
    finally:
        await robot.stop()
        # Cancel the BLE listener task
        ble_task.cancel()
        try:
            await ble_task
        except asyncio.CancelledError:
            pass


if __name__ == "__main__":
    asyncio.run(main())<|MERGE_RESOLUTION|>--- conflicted
+++ resolved
@@ -45,11 +45,6 @@
         self.speed = 0
         self.turn = 0
 
-<<<<<<< HEAD
-        print("Robot initialized successfully!")
-
-=======
->>>>>>> 8c60d0f5
     async def ble_listener(self):
         """Listen for BLE commands and handle them."""
         while True:
@@ -256,9 +251,6 @@
                 print("Showing status...")
                 self.show_status()
                 return
-            
-            elif action == "RESET":
-                self.reset()
 
             else:
                 print(f"Action not implemented: {action}")
